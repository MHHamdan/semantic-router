--- conflicted
+++ resolved
@@ -542,18 +542,6 @@
         )
 
         # Update local route layer state
-<<<<<<< HEAD
-        self.routes = [
-            Route(
-                name=route,
-                utterances=data.get("utterances", []),
-                function_schemas=(
-                    [data.get("function_schemas", None)]
-                    if data.get("function_schemas")
-                    else None
-                ),
-                metadata=data.get("metadata", {}),
-=======
         self.routes = []
         for route, data in layer_routes_dict.items():
             function_schemas = data.get("function_schemas", None)
@@ -566,7 +554,6 @@
                     function_schemas=function_schemas,
                     metadata=data.get("metadata", {}),
                 )
->>>>>>> 413f147c
             )
 
     def _extract_routes_details(
