import importlib
import os
import tempfile
from unittest.mock import mock_open, patch

import pytest

from semantic_router.encoders import BaseEncoder, CohereEncoder, OpenAIEncoder
from semantic_router.index.local import LocalIndex
from semantic_router.index.qdrant import QdrantIndex
from semantic_router.layer import LayerConfig, RouteLayer
from semantic_router.llms.base import BaseLLM
from semantic_router.route import Route
from semantic_router.index.pinecone import PineconeIndex


def mock_encoder_call(utterances):
    # Define a mapping of utterances to return values
    mock_responses = {
        "Hello": [0.1, 0.2, 0.3],
        "Hi": [0.4, 0.5, 0.6],
        "Goodbye": [0.7, 0.8, 0.9],
        "Bye": [1.0, 1.1, 1.2],
        "Au revoir": [1.3, 1.4, 1.5],
    }
    return [mock_responses.get(u, [0.0, 0.0, 0.0]) for u in utterances]


def layer_json():
    return """{
    "encoder_type": "cohere",
    "encoder_name": "embed-english-v3.0",
    "routes": [
        {
            "name": "politics",
            "utterances": [
                "isn't politics the best thing ever",
                "why don't you tell me about your political opinions"
            ],
            "description": null,
            "function_schema": null
        },
        {
            "name": "chitchat",
            "utterances": [
                "how's the weather today?",
                "how are things going?"
            ],
            "description": null,
            "function_schema": null
        }
    ]
}"""


def layer_yaml():
    return """encoder_name: embed-english-v3.0
encoder_type: cohere
routes:
- description: null
  function_schema: null
  name: politics
  utterances:
  - isn't politics the best thing ever
  - why don't you tell me about your political opinions
- description: null
  function_schema: null
  name: chitchat
  utterances:
  - how's the weather today?
  - how are things going?
    """


@pytest.fixture
def base_encoder():
    return BaseEncoder(name="test-encoder", score_threshold=0.5)


@pytest.fixture
def cohere_encoder(mocker):
    mocker.patch.object(CohereEncoder, "__call__", side_effect=mock_encoder_call)
    return CohereEncoder(name="test-cohere-encoder", cohere_api_key="test_api_key")


@pytest.fixture
def openai_encoder(mocker):
    mocker.patch.object(OpenAIEncoder, "__call__", side_effect=mock_encoder_call)
    return OpenAIEncoder(name="test-openai-encoder", openai_api_key="test_api_key")


@pytest.fixture
def routes():
    return [
        Route(name="Route 1", utterances=["Hello", "Hi"]),
        Route(name="Route 2", utterances=["Goodbye", "Bye", "Au revoir"]),
    ]


@pytest.fixture
def dynamic_routes():
    return [
        Route(
            name="Route 1", utterances=["Hello", "Hi"], function_schema={"name": "test"}
        ),
        Route(
            name="Route 2",
            utterances=["Goodbye", "Bye", "Au revoir"],
            function_schema={"name": "test"},
        ),
    ]


@pytest.fixture
def test_data():
    return [
        ("What's your opinion on the current government?", "politics"),
        ("what's the weather like today?", "chitchat"),
        ("what is the Pythagorean theorem?", "mathematics"),
        ("what is photosynthesis?", "biology"),
        ("tell me an interesting fact", None),
    ]


def get_test_indexes():
    indexes = [LocalIndex]

    if importlib.util.find_spec("qdrant_client") is not None:
        indexes.append(QdrantIndex)

    return indexes


@pytest.mark.parametrize("index_cls", get_test_indexes())
class TestRouteLayer:
    def test_initialization(self, openai_encoder, routes, index_cls):
        route_layer = RouteLayer(
            encoder=openai_encoder, routes=routes, top_k=10, index=index_cls()
        )
        assert openai_encoder.score_threshold == 0.82
        assert route_layer.score_threshold == 0.82
        assert route_layer.top_k == 10
        assert len(route_layer.index) if route_layer.index is not None else 0 == 5
        assert (
            len(set(route_layer._get_route_names()))
            if route_layer._get_route_names() is not None
            else 0 == 2
        )

    def test_initialization_different_encoders(
        self, cohere_encoder, openai_encoder, index_cls
    ):
        route_layer_cohere = RouteLayer(encoder=cohere_encoder, index=index_cls())
        assert cohere_encoder.score_threshold == 0.3
        assert route_layer_cohere.score_threshold == 0.3
        route_layer_openai = RouteLayer(encoder=openai_encoder, index=index_cls())
        assert route_layer_openai.score_threshold == 0.82

    def test_initialization_no_encoder(self, openai_encoder, index_cls):
        os.environ["OPENAI_API_KEY"] = "test_api_key"
        route_layer_none = RouteLayer(encoder=None)
        assert route_layer_none.score_threshold == openai_encoder.score_threshold

    def test_initialization_dynamic_route(
        self, cohere_encoder, openai_encoder, dynamic_routes, index_cls
    ):
        route_layer_cohere = RouteLayer(
            encoder=cohere_encoder, routes=dynamic_routes, index=index_cls()
        )
        assert route_layer_cohere.score_threshold == 0.3
        route_layer_openai = RouteLayer(
            encoder=openai_encoder, routes=dynamic_routes, index=index_cls()
        )
        assert openai_encoder.score_threshold == 0.82
        assert route_layer_openai.score_threshold == 0.82

    def test_add_route(self, openai_encoder, index_cls):
        route_layer = RouteLayer(encoder=openai_encoder, index=index_cls())
        route1 = Route(name="Route 1", utterances=["Yes", "No"])
        route2 = Route(name="Route 2", utterances=["Maybe", "Sure"])

        # Initially, the routes list should be empty
        assert route_layer.routes == []

        # Add route1 and check
        route_layer.add(route=route1)
        assert route_layer.routes == [route1]
        assert route_layer.index is not None
        # Use the describe method to get the number of vectors
        assert route_layer.index.describe()["vectors"] == 2

        # Add route2 and check
        route_layer.add(route=route2)
        assert route_layer.routes == [route1, route2]
        assert route_layer.index.describe()["vectors"] == 4

    def test_list_route_names(self, openai_encoder, routes, index_cls):
        route_layer = RouteLayer(
            encoder=openai_encoder, routes=routes, index=index_cls()
        )
        route_names = route_layer.list_route_names()
        assert set(route_names) == {
            route.name for route in routes
        }, "The list of route names should match the names of the routes added."

    def test_delete_route(self, openai_encoder, routes, index_cls):
        route_layer = RouteLayer(
            encoder=openai_encoder, routes=routes, index=index_cls()
        )
        # Delete a route by name
        route_to_delete = routes[0].name
        route_layer.delete(route_to_delete)
        # Ensure the route is no longer in the route layer
        assert (
            route_to_delete not in route_layer.list_route_names()
        ), "The route should be deleted from the route layer."
        # Ensure the route's utterances are no longer in the index
        for utterance in routes[0].utterances:
            assert (
                utterance not in route_layer.index
            ), "The route's utterances should be deleted from the index."

    def test_remove_route_not_found(self, openai_encoder, routes, index_cls):
        route_layer = RouteLayer(
            encoder=openai_encoder, routes=routes, index=index_cls()
        )
        # Attempt to remove a route that does not exist
        non_existent_route = "non-existent-route"
        with pytest.raises(ValueError) as excinfo:
            route_layer.delete(non_existent_route)
        assert (
            str(excinfo.value) == f"Route `{non_existent_route}` not found"
        ), "Attempting to remove a non-existent route should raise a ValueError."

    def test_add_multiple_routes(self, openai_encoder, routes, index_cls):
        route_layer = RouteLayer(encoder=openai_encoder, index=index_cls())
        route_layer._add_routes(routes=routes)
        assert route_layer.index is not None
        assert route_layer.index.describe()["vectors"] == 5

    def test_query_and_classification(self, openai_encoder, routes, index_cls):
        route_layer = RouteLayer(
            encoder=openai_encoder, routes=routes, index=index_cls()
        )
        query_result = route_layer(text="Hello").name
        assert query_result in ["Route 1", "Route 2"]

<<<<<<< HEAD
    def test_query_filter(self, openai_encoder, routes):
        route_layer = RouteLayer(encoder=openai_encoder, routes=routes)
        query_result = route_layer(text="Hello", route_filter=["Route 1"]).name
        assert query_result in ["Route 1"]

    def test_query_filter_openai_index(self, openai_encoder, routes):
        route_layer = RouteLayer(encoder=openai_encoder, routes=routes, index=PineconeIndex())
        query_result = route_layer(text="Hello", route_filter=["Route 1"]).name
        assert query_result in ["Route 1"]

    def test_query_with_no_index(self, openai_encoder):
        route_layer = RouteLayer(encoder=openai_encoder)
=======
    def test_query_with_no_index(self, openai_encoder, index_cls):
        route_layer = RouteLayer(encoder=openai_encoder, index=index_cls())
>>>>>>> 9c384318
        with pytest.raises(ValueError):
            assert route_layer(text="Anything").name is None

    def test_query_with_vector(self, openai_encoder, routes, index_cls):
        route_layer = RouteLayer(
            encoder=openai_encoder, routes=routes, index=index_cls()
        )
        vector = [0.1, 0.2, 0.3]
        query_result = route_layer(vector=vector).name
        assert query_result in ["Route 1", "Route 2"]

    def test_query_with_no_text_or_vector(self, openai_encoder, routes, index_cls):
        route_layer = RouteLayer(
            encoder=openai_encoder, routes=routes, index=index_cls()
        )
        with pytest.raises(ValueError):
            route_layer()

    def test_semantic_classify(self, openai_encoder, routes, index_cls):
        route_layer = RouteLayer(
            encoder=openai_encoder, routes=routes, index=index_cls()
        )
        classification, score = route_layer._semantic_classify(
            [
                {"route": "Route 1", "score": 0.9},
                {"route": "Route 2", "score": 0.1},
            ]
        )
        assert classification == "Route 1"
        assert score == [0.9]

    def test_semantic_classify_multiple_routes(self, openai_encoder, routes, index_cls):
        route_layer = RouteLayer(
            encoder=openai_encoder, routes=routes, index=index_cls()
        )
        classification, score = route_layer._semantic_classify(
            [
                {"route": "Route 1", "score": 0.9},
                {"route": "Route 2", "score": 0.1},
                {"route": "Route 1", "score": 0.8},
            ]
        )
        assert classification == "Route 1"
        assert score == [0.9, 0.8]

    def test_query_no_text_dynamic_route(
        self, openai_encoder, dynamic_routes, index_cls
    ):
        route_layer = RouteLayer(
            encoder=openai_encoder, routes=dynamic_routes, index=index_cls()
        )
        vector = [0.1, 0.2, 0.3]
        with pytest.raises(ValueError):
            route_layer(vector=vector)

    def test_pass_threshold(self, openai_encoder, index_cls):
        route_layer = RouteLayer(encoder=openai_encoder, index=index_cls())
        assert not route_layer._pass_threshold([], 0.5)
        assert route_layer._pass_threshold([0.6, 0.7], 0.5)

    def test_failover_score_threshold(self, base_encoder, index_cls):
        route_layer = RouteLayer(encoder=base_encoder, index=index_cls())
        assert route_layer.score_threshold == 0.5

    def test_json(self, openai_encoder, routes, index_cls):
        temp = tempfile.NamedTemporaryFile(suffix=".yaml", delete=False)
        try:
            temp_path = temp.name  # Save the temporary file's path
            temp.close()  # Close the file to ensure it can be opened again on Windows
            os.environ["OPENAI_API_KEY"] = "test_api_key"
            route_layer = RouteLayer(
                encoder=openai_encoder, routes=routes, index=index_cls()
            )
            route_layer.to_json(temp_path)
            assert os.path.exists(temp_path)
            route_layer_from_file = RouteLayer.from_json(temp_path)
            assert (
                route_layer_from_file.index is not None
                and route_layer_from_file._get_route_names() is not None
            )
        finally:
            os.remove(temp_path)  # Ensure the file is deleted even if the test fails

    def test_yaml(self, openai_encoder, routes, index_cls):
        temp = tempfile.NamedTemporaryFile(suffix=".yaml", delete=False)
        try:
            temp_path = temp.name  # Save the temporary file's path
            temp.close()  # Close the file to ensure it can be opened again on Windows
            os.environ["OPENAI_API_KEY"] = "test_api_key"
            route_layer = RouteLayer(
                encoder=openai_encoder, routes=routes, index=index_cls()
            )
            route_layer.to_yaml(temp_path)
            assert os.path.exists(temp_path)
            route_layer_from_file = RouteLayer.from_yaml(temp_path)
            assert (
                route_layer_from_file.index is not None
                and route_layer_from_file._get_route_names() is not None
            )
        finally:
            os.remove(temp_path)  # Ensure the file is deleted even if the test fails

    def test_from_file_json(openai_encoder, tmp_path, index_cls):
        # Create a temporary JSON file with layer configuration
        config_path = tmp_path / "config.json"
        config_path.write_text(
            layer_json()
        )  # Assuming layer_json() returns a valid JSON string

        # Load the LayerConfig from the temporary file
        layer_config = LayerConfig.from_file(str(config_path))

        # Assertions to verify the loaded configuration
        assert layer_config.encoder_type == "cohere"
        assert layer_config.encoder_name == "embed-english-v3.0"
        assert len(layer_config.routes) == 2
        assert layer_config.routes[0].name == "politics"

    def test_from_file_yaml(openai_encoder, tmp_path, index_cls):
        # Create a temporary YAML file with layer configuration
        config_path = tmp_path / "config.yaml"
        config_path.write_text(
            layer_yaml()
        )  # Assuming layer_yaml() returns a valid YAML string

        # Load the LayerConfig from the temporary file
        layer_config = LayerConfig.from_file(str(config_path))

        # Assertions to verify the loaded configuration
        assert layer_config.encoder_type == "cohere"
        assert layer_config.encoder_name == "embed-english-v3.0"
        assert len(layer_config.routes) == 2
        assert layer_config.routes[0].name == "politics"

    def test_from_file_invalid_path(self, index_cls):
        with pytest.raises(FileNotFoundError) as excinfo:
            LayerConfig.from_file("nonexistent_path.json")
        assert "[Errno 2] No such file or directory: 'nonexistent_path.json'" in str(
            excinfo.value
        )

    def test_from_file_unsupported_type(self, tmp_path, index_cls):
        # Create a temporary unsupported file
        config_path = tmp_path / "config.unsupported"
        config_path.write_text(layer_json())

        with pytest.raises(ValueError) as excinfo:
            LayerConfig.from_file(str(config_path))
        assert "Unsupported file type" in str(excinfo.value)

    def test_from_file_invalid_config(self, tmp_path, index_cls):
        # Define an invalid configuration JSON
        invalid_config_json = """
        {
            "encoder_type": "cohere",
            "encoder_name": "embed-english-v3.0",
            "routes": "This should be a list, not a string"
        }"""

        # Write the invalid configuration to a temporary JSON file
        config_path = tmp_path / "invalid_config.json"
        with open(config_path, "w") as file:
            file.write(invalid_config_json)

        # Patch the is_valid function to return False for this test
        with patch("semantic_router.layer.is_valid", return_value=False):
            # Attempt to load the LayerConfig from the temporary file
            # and assert that it raises an exception due to invalid configuration
            with pytest.raises(Exception) as excinfo:
                LayerConfig.from_file(str(config_path))
            assert "Invalid config JSON or YAML" in str(
                excinfo.value
            ), "Loading an invalid configuration should raise an exception."

    def test_from_file_with_llm(self, tmp_path, index_cls):
        llm_config_json = """
        {
            "encoder_type": "cohere",
            "encoder_name": "embed-english-v3.0",
            "routes": [
                {
                    "name": "llm_route",
                    "utterances": ["tell me a joke", "say something funny"],
                    "llm": {
                        "module": "semantic_router.llms.base",
                        "class": "BaseLLM",
                        "model": "fake-model-v1"
                    }
                }
            ]
        }"""

        config_path = tmp_path / "config_with_llm.json"
        with open(config_path, "w") as file:
            file.write(llm_config_json)

        # Load the LayerConfig from the temporary file
        layer_config = LayerConfig.from_file(str(config_path))

        # Using BaseLLM because trying to create a usable Mock LLM is a nightmare.
        assert isinstance(
            layer_config.routes[0].llm, BaseLLM
        ), "LLM should be instantiated and associated with the route based on the "
        "config"
        assert (
            layer_config.routes[0].llm.name == "fake-model-v1"
        ), "LLM instance should have the 'name' attribute set correctly"

    def test_config(self, openai_encoder, routes, index_cls):
        os.environ["OPENAI_API_KEY"] = "test_api_key"
        route_layer = RouteLayer(
            encoder=openai_encoder, routes=routes, index=index_cls()
        )
        # confirm route creation functions as expected
        layer_config = route_layer.to_config()
        assert layer_config.routes == routes
        # now load from config and confirm it's the same
        route_layer_from_config = RouteLayer.from_config(layer_config, index_cls())
        assert (
            route_layer_from_config._get_route_names() == route_layer._get_route_names()
        )
        assert route_layer_from_config.score_threshold == route_layer.score_threshold

    def test_get_thresholds(self, openai_encoder, routes, index_cls):
        route_layer = RouteLayer(
            encoder=openai_encoder, routes=routes, index=index_cls()
        )
        assert route_layer.get_thresholds() == {"Route 1": 0.82, "Route 2": 0.82}


class TestLayerFit:
    def test_eval(self, openai_encoder, routes, test_data):
        route_layer = RouteLayer(encoder=openai_encoder, routes=routes)
        # unpack test data
        X, y = zip(*test_data)
        # evaluate
        route_layer.evaluate(X=X, y=y, batch_size=int(len(test_data) / 5))

    def test_fit(self, openai_encoder, routes, test_data):
        route_layer = RouteLayer(encoder=openai_encoder, routes=routes)
        # unpack test data
        X, y = zip(*test_data)
        route_layer.fit(X=X, y=y, batch_size=int(len(test_data) / 5))


# Add more tests for edge cases and error handling as needed.


class TestLayerConfig:
    def test_init(self):
        layer_config = LayerConfig()
        assert layer_config.routes == []

    def test_to_file_json(self):
        route = Route(name="test", utterances=["utterance"])
        layer_config = LayerConfig(routes=[route])
        with patch("builtins.open", mock_open()) as mocked_open:
            layer_config.to_file("data/test_output.json")
            mocked_open.assert_called_once_with("data/test_output.json", "w")

    def test_to_file_yaml(self):
        route = Route(name="test", utterances=["utterance"])
        layer_config = LayerConfig(routes=[route])
        with patch("builtins.open", mock_open()) as mocked_open:
            layer_config.to_file("data/test_output.yaml")
            mocked_open.assert_called_once_with("data/test_output.yaml", "w")

    def test_to_file_invalid(self):
        route = Route(name="test", utterances=["utterance"])
        layer_config = LayerConfig(routes=[route])
        with pytest.raises(ValueError):
            layer_config.to_file("test_output.txt")

    def test_from_file_json(self):
        mock_json_data = layer_json()
        with patch("builtins.open", mock_open(read_data=mock_json_data)) as mocked_open:
            layer_config = LayerConfig.from_file("data/test.json")
            mocked_open.assert_called_once_with("data/test.json", "r")
            assert isinstance(layer_config, LayerConfig)

    def test_from_file_yaml(self):
        mock_yaml_data = layer_yaml()
        with patch("builtins.open", mock_open(read_data=mock_yaml_data)) as mocked_open:
            layer_config = LayerConfig.from_file("data/test.yaml")
            mocked_open.assert_called_once_with("data/test.yaml", "r")
            assert isinstance(layer_config, LayerConfig)

    def test_from_file_invalid(self):
        with open("test.txt", "w") as f:
            f.write("dummy content")
        with pytest.raises(ValueError):
            LayerConfig.from_file("test.txt")
        os.remove("test.txt")

    def test_to_dict(self):
        route = Route(name="test", utterances=["utterance"])
        layer_config = LayerConfig(routes=[route])
        assert layer_config.to_dict()["routes"] == [route.to_dict()]

    def test_add(self):
        route = Route(name="test", utterances=["utterance"])
        route2 = Route(name="test2", utterances=["utterance2"])
        layer_config = LayerConfig()
        layer_config.add(route)
        # confirm route added
        assert layer_config.routes == [route]
        # add second route and check updates
        layer_config.add(route2)
        assert layer_config.routes == [route, route2]

    def test_get(self):
        route = Route(name="test", utterances=["utterance"])
        layer_config = LayerConfig(routes=[route])
        assert layer_config.get("test") == route

    def test_get_not_found(self):
        route = Route(name="test", utterances=["utterance"])
        layer_config = LayerConfig(routes=[route])
        assert layer_config.get("not_found") is None

    def test_remove(self):
        route = Route(name="test", utterances=["utterance"])
        layer_config = LayerConfig(routes=[route])
        layer_config.remove("test")
        assert layer_config.routes == []

    def test_setting_aggregation_methods(self, openai_encoder, routes):
        for agg in ["sum", "mean", "max"]:
            route_layer = RouteLayer(
                encoder=openai_encoder,
                routes=routes,
                aggregation=agg,
            )
            assert route_layer.aggregation == agg

    def test_semantic_classify_multiple_routes_with_different_aggregation(
        self, openai_encoder, routes
    ):
        route_scores = [
            {"route": "Route 1", "score": 0.5},
            {"route": "Route 1", "score": 0.5},
            {"route": "Route 1", "score": 0.5},
            {"route": "Route 1", "score": 0.5},
            {"route": "Route 2", "score": 0.4},
            {"route": "Route 2", "score": 0.6},
            {"route": "Route 2", "score": 0.8},
            {"route": "Route 3", "score": 0.1},
            {"route": "Route 3", "score": 1.0},
        ]
        for agg in ["sum", "mean", "max"]:
            route_layer = RouteLayer(
                encoder=openai_encoder,
                routes=routes,
                aggregation=agg,
            )
            classification, score = route_layer._semantic_classify(route_scores)

            if agg == "sum":
                assert classification == "Route 1"
                assert score == [0.5, 0.5, 0.5, 0.5]
            elif agg == "mean":
                assert classification == "Route 2"
                assert score == [0.4, 0.6, 0.8]
            elif agg == "max":
                assert classification == "Route 3"
                assert score == [0.1, 1.0]<|MERGE_RESOLUTION|>--- conflicted
+++ resolved
@@ -245,23 +245,8 @@
         query_result = route_layer(text="Hello").name
         assert query_result in ["Route 1", "Route 2"]
 
-<<<<<<< HEAD
-    def test_query_filter(self, openai_encoder, routes):
-        route_layer = RouteLayer(encoder=openai_encoder, routes=routes)
-        query_result = route_layer(text="Hello", route_filter=["Route 1"]).name
-        assert query_result in ["Route 1"]
-
-    def test_query_filter_openai_index(self, openai_encoder, routes):
-        route_layer = RouteLayer(encoder=openai_encoder, routes=routes, index=PineconeIndex())
-        query_result = route_layer(text="Hello", route_filter=["Route 1"]).name
-        assert query_result in ["Route 1"]
-
-    def test_query_with_no_index(self, openai_encoder):
-        route_layer = RouteLayer(encoder=openai_encoder)
-=======
     def test_query_with_no_index(self, openai_encoder, index_cls):
         route_layer = RouteLayer(encoder=openai_encoder, index=index_cls())
->>>>>>> 9c384318
         with pytest.raises(ValueError):
             assert route_layer(text="Anything").name is None
 
